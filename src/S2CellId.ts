--- conflicted
+++ resolved
@@ -211,21 +211,6 @@
     return bits;
   }
 
-<<<<<<< HEAD
-=======
-  /**
-   * Convert (face, si, ti) coordinates (see s2.h) to a direction vector (not
-   * necessarily unit length).
-   */
-  private faceSiTiToXYZ(face:number, si:number, ti:number):S2Point {
-    // console.log('faceSiTiToXYZ', si, ti);
-    const kScale = 1/ S2CellId.MAX_SIZE;
-    const uvVector = R2Vector.fromSTVector(new R2Vector(kScale*si, kScale * ti));
-    // console.log(uvVector.toString(), uvVector.x.toString());
-    return uvVector.toPoint(face);
-  }
-
->>>>>>> 1262fdf8
   public static lowestOnBitForLevel(level:number):Long {
     return new Long(1).shiftLeft(2 * (S2CellId.MAX_LEVEL - level));
   }
@@ -451,46 +436,8 @@
    * The vector returned by ToPointRaw is not necessarily unit length.
    */
   public toPointRaw():S2Point {
-<<<<<<< HEAD
     const center = this.getCenterSiTi();
     return S2Projections.faceSiTiToXYZ(this.face, S2CellId.getSi(center), S2CellId.getTi(center));
-=======
-    // First we compute the discrete (i,j) coordinates of a leaf cell contained
-    // within the given cell. Given that cells are represented by the Hilbert
-    // curve position corresponding at their center, it turns out that the cell
-    // returned by ToFaceIJOrientation is always one of two leaf cells closest
-    // to the center of the cell (unless the given cell is a leaf cell itself,
-    // in which case there is only one possibility).
-    //
-    // Given a cell of size s >= 2 (i.e. not a leaf cell), and letting (imin,
-    // jmin) be the coordinates of its lower left-hand corner, the leaf cell
-    // returned by ToFaceIJOrientation() is either (imin + s/2, jmin + s/2)
-    // (imin + s/2 - 1, jmin + s/2 - 1). We can distinguish these two cases by
-    // looking at the low bit of "i" or "j". In the first case the low bit is
-    // zero, unless s == 2 (i.e. the level just above leaf cells) in which case
-    // the low bit is one.
-    //
-    // The following calculation converts (i,j) to the (si,ti) coordinates of
-    // the cell center. (We need to multiply the coordinates by a factor of 2
-    // so that the center of leaf cells can be represented exactly.)
-    const i = new MutableInteger(0);
-    const j = new MutableInteger(0);
-    const face = this.toFaceIJOrientation(i, j, null);
-    // System.out.println("i= " + i.intValue() + " j = " + j.intValue());
-    // let delta = isLeaf() ? 1 : (((i.intValue() ^ (((int) id) >>> 2)) & 1) != 0) ? 2 : 0;
-    const delta = this.isLeaf()
-        ? 1 :
-        ((((new Long(i.val).getLowBits() ^ (( this.id.getLowBits()) >>> 2)) & 1) != 0)
-            ? 2 : 0);
-
-
-    // let delta = this.isLeaf() ? 1 : new Long(i.val).and(this.id.getLowBits() >>> 2).and(1).notEquals(1) ? 2 : 0
-    // ((i.val ? (((int)id) >>> 2))  & 1  ))
-    const si = new Long((i.val << 1) + delta - S2CellId.MAX_SIZE).getLowBits();
-    const ti = new Long((j.val << 1) + delta - S2CellId.MAX_SIZE).getLowBits();
-
-    return this.faceSiTiToXYZ(face, si, ti);
->>>>>>> 1262fdf8
   }
 
 
@@ -625,13 +572,7 @@
 
   public childBegin():S2CellId {
     // assert (isValid() && level() < MAX_LEVEL);
-<<<<<<< HEAD
     return new S2CellId(S2CellId.childBeginAsLong(this.id));
-=======
-    const oldLsb = this.lowestOnBit();
-    return new S2CellId(this.id.sub(oldLsb).add(oldLsb.shiftRight(2)));
-    // return new S2CellId(id - oldLsb + (oldLsb >>> 2));
->>>>>>> 1262fdf8
   }
 
   public childBeginL(level:number):S2CellId {
@@ -641,13 +582,7 @@
 
   public childEnd():S2CellId {
     // assert (isValid() && level() < MAX_LEVEL);
-<<<<<<< HEAD
     return new S2CellId(S2CellId.childEndAsLong(this.id))
-=======
-    const oldLsb = this.lowestOnBit();
-    return new S2CellId(this.id.add(oldLsb).add(oldLsb.shiftRightUnsigned(2)));
-    // return new S2CellId(id + oldLsb + (oldLsb >>> 2));
->>>>>>> 1262fdf8
   }
 
   public childEndL(level:number):S2CellId {
@@ -856,7 +791,6 @@
    * neighbors are guaranteed to be distinct.
    */
   public getEdgeNeighbors():S2CellId[] {
-<<<<<<< HEAD
     let level = this.level();
     let size = this.getSizeIJ();
     let face = this.face;
@@ -864,15 +798,6 @@
     const ijo = this.toIJOrientation();
     const i = S2CellId.getI(ijo);
     const j = S2CellId.getJ(ijo);
-=======
-
-    const i = new MutableInteger(0);
-    const j = new MutableInteger(0);
-
-    const level = this.level();
-    const size = 1 << (S2CellId.MAX_LEVEL - level);
-    const face = this.toFaceIJOrientation(i, j, null);
->>>>>>> 1262fdf8
 
     const neighbors = [] as S2CellId[];
     // Edges 0, 1, 2, 3 are in the S, E, N, W directions.
@@ -954,32 +879,19 @@
    * face vertex, the same neighbor may be appended more than once.
    */
   public getAllNeighbors(nbrLevel:number):S2CellId[] {
-<<<<<<< HEAD
     const ijo = this.toIJOrientation();
-=======
-    const i = new MutableInteger(0);
-    const j = new MutableInteger(0);
-
-    const face = this.toFaceIJOrientation(i, j, null);
->>>>>>> 1262fdf8
+
 
     // Find the coordinates of the lower left-hand leaf cell. We need to
     // normalize (i,j) to a known position within the cell because nbrLevel
     // may be larger than this cell's level.
-<<<<<<< HEAD
     const size = this.getSizeIJ()
     let face = this.face;
     const i = S2CellId.getI(ijo) & -size;
     const j = S2CellId.getJ(ijo) & -size;
 
     let nbrSize = S2CellId.getSizeIJ(nbrLevel);
-=======
-    const size = 1 << (S2CellId.MAX_LEVEL - this.level());
-    i.val = i.val & -size;
-    j.val = j.val & -size;
-
-    const nbrSize = 1 << (S2CellId.MAX_LEVEL - nbrLevel);
->>>>>>> 1262fdf8
+
     // assert (nbrSize <= size);
 
     const output = [];

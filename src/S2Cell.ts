--- conflicted
+++ resolved
@@ -174,25 +174,7 @@
    * not at the midpoint of the (u,v) rectangle covered by the cell
    */
   public getCenterUV():R2Vector {
-<<<<<<< HEAD
     return this.cellID.getCenterUV();
-=======
-    const i = new MutableInteger(0);
-    const j = new MutableInteger(0);
-    this.cellID.toFaceIJOrientation(i, j, null);
-    const cellSize = 1 << (S2CellId.MAX_LEVEL - this.level);
-
-    // TODO(dbeaumont): Figure out a better naming of the variables here (and elsewhere).
-    const si = (i.val & -cellSize) * 2 + cellSize - S2Cell.MAX_CELL_SIZE;
-    const x = R2Vector.singleStTOUV(1/S2Cell.MAX_CELL_SIZE * si)
-    // let x = S2Projections.stToUV((1.0 / S2Cell.MAX_CELL_SIZE) * si);
-
-    const sj = (j.val & -cellSize) * 2 + cellSize - S2Cell.MAX_CELL_SIZE;
-    const y = R2Vector.singleStTOUV(1/S2Cell.MAX_CELL_SIZE * sj)
-    // double y = S2Projections.stToUV((1.0 / S2Cell.MAX_CELL_SIZE) * sj);
-
-    return new R2Vector(x, y);
->>>>>>> 1262fdf8
   }
 
   /**
@@ -314,7 +296,6 @@
       // absolute x- and y-coordinates. To do this we look at each coordinate
       // (u and v), and determine whether we want to minimize or maximize that
       // coordinate based on the axis direction and the cell's (u,v) quadrant.
-<<<<<<< HEAD
       const u = this.uMin + this.uMax;
       const v = this.vMin + this.vMax;
       const i = S2Projections.getUAxis(this._face).z == 0 ? (u < 0 ? 1 : 0) : (u > 0 ? 1 : 0);
@@ -333,20 +314,6 @@
       return new S2LatLngRect(lat, lng)
           .expanded(S2LatLng.fromRadians(S2.DBL_EPSILON, S2.DBL_EPSILON))
           .polarClosure();
-=======
-      const u = this._uv[0][0] + (this._uv[0][1]);
-      const v = this._uv[1][0] + (this._uv[1][1]);
-      const i = S2Projections.getUAxis(this.face).z == 0 ? (u < 0 ? 1 : 0) : (u > 0 ? 1 : 0);
-      const j = S2Projections.getVAxis(this.face).z == 0 ? (v < 0 ? 1 : 0) : (v > 0 ? 1 : 0);
-
-      let lat = R1Interval.fromPointPair(this.getLatitude(i, j), this.getLatitude(1 - i, 1 - j));
-      lat = lat.expanded(S2Cell.MAX_ERROR).intersection(S2LatLngRect.fullLat());
-      if (lat.lo == (-S2.M_PI_2) || lat.hi  == (S2.M_PI_2)) {
-        return new S2LatLngRect(lat, S1Interval.full());
-      }
-      const lng = S1Interval.fromPointPair(this.getLongitude(i, 1 - j), this.getLongitude(1 - i, j));
-      return new S2LatLngRect(lat, lng.expanded(S2Cell.MAX_ERROR));
->>>>>>> 1262fdf8
     }
 
 

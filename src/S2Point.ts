/*
 * Copyright 2006 Google Inc.
 *
 * Licensed under the Apache License, Version 2.0 (the "License");
 * you may not use this file except in compliance with the License.
 * You may obtain a copy of the License at
 *
 *     http://www.apache.org/licenses/LICENSE-2.0
 *
 * Unless required by applicable law or agreed to in writing, software
 * distributed under the License is distributed on an "AS IS" BASIS,
 * WITHOUT WARRANTIES OR CONDITIONS OF ANY KIND, either express or implied.
 * See the License for the specific language governing permissions and
 * limitations under the License.
 */

import {R2Vector} from "./R2Vector";

///re
/**
 * An S2Point represents a point on the unit sphere as a 3D vector. Usually
 * points are normalized to be unit length, but some methods do not require
 * this.
 *
 */
export class S2Point {

  /** Origin of the coordinate system, [0,0,0]. */
  public static ORIGIN = new S2Point(0, 0, 0);

  /** Direction of the x-axis. */
  public static X_POS = new S2Point(1, 0, 0);

  /** Opposite direction of the x-axis. */
  public static X_NEG = new S2Point(-1, 0, 0);

  /** Direction of the y-axis. */
  public static Y_POS = new S2Point(0, 1, 0);

  /** Opposite direction of the y-axis. */
  public static Y_NEG = new S2Point(0, -1, 0);

  /** Direction of the z-axis. */
  public static Z_POS = new S2Point(0, 0, 1);

  /** Opposite direction of the z-axis. */
  public static Z_NEG = new S2Point(0, 0, -1);

  public x: number;
  public y: number;
  public z: number;
  constructor(x:number, y:number, z:number) {
    this.x = (x);
    this.y = (y);
    this.z = (z);
    // this.y = typeof(y) === 'number'?new Decimal(y):y as Decimal;
    // this.z = typeof(z) === 'number'?new Decimal(z):z as Decimal;
  }

  static minus(p1:S2Point, p2:S2Point) {
    return S2Point.sub(p1, p2);
  }

  static neg(p: S2Point) {
    return new S2Point(p.x * -1, p.y*-1, p.z*-1);
  }

  public norm2() {
    return Math.pow(this.x, 2) + Math.pow(this.y, 2) + Math.pow(this.z, 2);
  }

  public norm() {
    return Math.sqrt(this.norm2());
  }


  static crossProd(p1:S2Point, p2:S2Point):S2Point {
    return new S2Point(
        p1.y* (p2.z) - (p1.z* (p2.y)),
        p1.z* (p2.x) - (p1.x* (p2.z)),
        // p1.z * p2.x - p1.x * p2.z,
        p1.x* (p2.y) - (p1.y* (p2.x))
        // p1.x * p2.y - p1.y * p2.x
    );
  }

  static add(p1:S2Point, p2:S2Point):S2Point {
    return new S2Point(p1.x + p2.x, p1.y + p2.y, p1.z + p2.z);
  }

  static sub(p1:S2Point, p2:S2Point):S2Point {
    return new S2Point(p1.x - p2.x, p1.y - p2.y, p1.z  - p2.z);
  }

  public dotProd(that:S2Point) {
    return this.x*(that.x) +(this.y * that.y) + (this.z* (that.z));
  }

  public static mul(p, m: number):S2Point {
    return new S2Point(m* (p.x), m* (p.y) , m* (p.z));
  }

  public static div(p:S2Point, m:number):S2Point {
    return new S2Point(p.x / (m), p.y / (m), p.z / (m));
  }

  /**
   * Returns the distance in 3D coordinates from this to that.
   *
   * <p>Equivalent to {@code a.sub(b).norm()}, but significantly faster.
   *
   * <p>If ordering points by angle, this is faster than {@link #norm}, and much faster than {@link
  * #angle}, but consider using {@link S1ChordAngle}.
  */  
  public getDistance(that: S2Point): number {
    return Math.sqrt(this.getDistance2(that));
  }

  /**
   * Returns the square of the distance in 3D coordinates from this to that.
   *
   * <p>Equivalent to {@code getDistance(that)<sup>2</sup>}, but significantly faster.
   *
   * <p>If ordering points by angle, this is much faster than {@link #angle}, but consider using
   * {@link S1ChordAngle}.
   */
  public getDistance2(that: S2Point): number {
    const dx = this.x - that.x;
    const dy = this.y - that.y;
    const dz = this.z - that.z;
    return dx * dx + dy * dy + dz * dz;
  }

  /** return a vector orthogonal to this one */
  public ortho():S2Point {
    const k = this.largestAbsComponent();
    let temp;
    if (k == 1) {
      temp = new S2Point(1,0,0);
    } else if (k == 2) {
      temp = new S2Point(0,1,0);
    } else {
      temp = new S2Point(0,0,1);
    }
    return S2Point.normalize(S2Point.crossProd(this, temp));
  }

  /** Return the index of the largest component fabs */
  public largestAbsComponent():number {
<<<<<<< HEAD
    return S2Point.largestAbsComponent(this.x, this.y, this.z);
  }

  public static largestAbsComponent(x: number, y: number, z: number): number {
    const absX = Math.abs(x);
    const absY = Math.abs(y);
    const absZ = Math.abs(z);
    if (absX > absY) {
      if (absX > absZ) {
=======
    const temp = S2Point.fabs(this);
    if (temp.x > (temp.y)) {
      if (temp.x > (temp.z)) {
>>>>>>> 1262fdf8
        return 0;
      } else {
        return 2;
      }
    } else {
      if (absY > absZ) {
        return 1;
      } else {
        return 2;
      }
    }
  }

  public get(axis: number): number {
    return (axis == 0) ? this.x : (axis == 1) ? this.y : this.z;
  }

  public static fabs(p:S2Point):S2Point {
    return new S2Point(Math.abs(p.x), Math.abs(p.y), Math.abs(p.z));
  }

  /** Returns a copy of 'p' rescaled to be unit-length. */
  public static normalize(p:S2Point) {
    let norm = p.norm();

    if (norm != 0) {
      norm = 1 / norm;
    }
    return S2Point.mul(p, norm);
  }

  axis(axis:number) {
    return (axis == 0) ? this.x : (axis == 1) ? this.y : this.z;
  }

  /** Return the angle between two vectors in radians */
  public angle(va) {
    return Math.atan2(S2Point.crossProd(this, va).norm(), this.dotProd(va));
  }

  /**
   * Compare two vectors, return true if all their components are within a
   * difference of margin.
   */
  aequal(that:S2Point, margin:number):boolean {
    return this.x - Math.abs(that.x) < (margin) &&
            this.y - Math.abs(that.y) < (margin) &&
            this.z - Math.abs(that.z) < (margin);
  }

  equals(that:S2Point):boolean {
    if (!(that instanceof S2Point)) {
      return false;
    }
    return this.x == (that.x) && this.y==(that.y) && this.z==(that.z);
  }

  public lessThan(vb:S2Point):boolean {
    if (this.x < (vb.x)) {
      return true;
    }
    if (vb.x < (this.x)) {
      return false;
    }
    if (this.y < (vb.y)) {
      return true;
    }
    if (vb.y < (this.y)) {
      return false;
    }
    if (this.z < (vb.z)) {
      return true;
    }
    return false;
  }

  public compareTo(other:S2Point):number {
    return (this.lessThan(other) ? -1 : (this.equals(other) ? 0 : 1));
  }


  toFace():number {
    let face = this.largestAbsComponent();
    if (this.axis(face) < (0)) {
      face += 3;
    }
    return face;
  }

  toR2Vector(face:number = this.toFace()):R2Vector {
    let u;
    let v;
    switch (face) {
      case 0:
        u = this.y / (this.x);
        v = this.z / (this.x);
        break;
      case 1:
        u = (this.x * -1) / (this.y);
        v = this.z / (this.y);
        break;
      case 2:
        u = (this.x * -1) / (this.z);
        v = (this.y * -1) / (this.z);
        break;
      case 3:
        u = this.z / (this.x);
        v = this.y / (this.x);
        break;
      case 4:
        u = this.z / (this.y);
        v = (this.x * -1) / (this.y);
        break;
      case 5:
        u = (this.y * -1) / (this.z);
        v = (this.x * -1) / (this.z);
        break;
      default:
        throw new Error('Invalid face');
    }
    return new R2Vector(u, v);
  }


  toString():string {
    return `Point(${this.x}, ${this.y}, ${this.z})`;
  }
}<|MERGE_RESOLUTION|>--- conflicted
+++ resolved
@@ -147,7 +147,6 @@
 
   /** Return the index of the largest component fabs */
   public largestAbsComponent():number {
-<<<<<<< HEAD
     return S2Point.largestAbsComponent(this.x, this.y, this.z);
   }
 
@@ -157,11 +156,6 @@
     const absZ = Math.abs(z);
     if (absX > absY) {
       if (absX > absZ) {
-=======
-    const temp = S2Point.fabs(this);
-    if (temp.x > (temp.y)) {
-      if (temp.x > (temp.z)) {
->>>>>>> 1262fdf8
         return 0;
       } else {
         return 2;

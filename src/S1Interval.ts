--- conflicted
+++ resolved
@@ -260,13 +260,9 @@
     }
 
     // NOTE(dbeaumont): Should this remainder be 2 * M_PI or just M_PI ??
-<<<<<<< HEAD
     let lo = Platform.IEEEremainder(this.lo - (radius), 2 * S2.M_PI);
-    let hi = Platform.IEEEremainder(this.hi + (radius), 2 * S2.M_PI);
-=======
-    let lo = S2.IEEEremainder(this.lo - (radius), 2 * S2.M_PI);
-    const hi = S2.IEEEremainder(this.hi + (radius), 2 * S2.M_PI);
->>>>>>> 1262fdf8
+    const hi = Platform.IEEEremainder(this.hi + (radius), 2 * S2.M_PI);
+
     if (lo == (-S2.M_PI)) {
       lo = (S2.M_PI);
     }

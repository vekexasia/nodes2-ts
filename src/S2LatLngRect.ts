--- conflicted
+++ resolved
@@ -233,12 +233,7 @@
    * Return the minimum distance (measured along the surface of the sphere) to
    * the given S2LatLngRect. Both S2LatLngRects must be non-empty.
    */
-<<<<<<< HEAD
-  public getDistanceLLR(other:S2LatLngRect):S1Angle {
-    const a = this;
-=======
   public  getDistanceLLR(other:S2LatLngRect):S1Angle {
->>>>>>> 1262fdf8
     const b = other;
     if (this.isEmpty()) {
       throw new Error();
@@ -249,15 +244,9 @@
 
 
     // First, handle the trivial cases where the longitude intervals overlap.
-<<<<<<< HEAD
-    if (a.lng.intersects(b.lng)) {
-      if (a.lat.intersects(b.lat)) {
-        return S1Angle.radians(0);  // Intersection between a and b.
-=======
     if (this.lng.intersects(b.lng)) {
       if (this.lat.intersects(b.lat)) {
         return new S1Angle(0);  // Intersection between a and b.
->>>>>>> 1262fdf8
       }
 
       // We found an overlap in the longitude interval, but not in the latitude

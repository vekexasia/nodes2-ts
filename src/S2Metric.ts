import { Platform } from "./Platform";
import {S2} from "./S2";
/**
 * Defines an area or a length cell metric.
 */
export class S2Metric {
    private _dim:number;
    private _deriv:number;

    /**
     * Defines a cell metric of the given dimension (1 == length, 2 == area).
     */
    public constructor(_dim:number, _deriv:number) {
        this._dim = _dim;
        this._deriv = _deriv;

    }

    deriv() {
        return this._deriv;
    }

    dim() {
        return this._dim;
    }

    /** Return the value of a metric for cells at the given level. */
    public getValue(level:number):number {
<<<<<<< HEAD
        return this.deriv() * Math.pow(2, -this.dim() * level)
=======
        const scaleFactor = this.dim() * (1 - level);
        return this.deriv() * (Math.pow(2, scaleFactor));
>>>>>>> 1262fdf8
    }

    /**
     * Return the level at which the metric has approximately the given value.
     * For example, S2::kAvgEdge.GetClosestLevel(0.1) returns the level at which
     * the average cell edge length is approximately 0.1. The return value is
     * always a valid level.
     */
    public getClosestLevel(/*double*/value:number):number {
        return this.getMinLevel((this.dim() == 1 ? S2.M_SQRT2 : 2) * value);
    }

    /**
     * Return the minimum level such that the metric is at most the given value,
     * or S2CellId::kMaxLevel if there is no such level. For example,
     * S2::kMaxDiag.GetMinLevel(0.1) returns the minimum level such that all
     * cell diagonal lengths are 0.1 or smaller. The return value is always a
     * valid level.
     */
    public getMinLevel(value:number /*double*/):number /*int*/ {
        if (value <= 0) {
            return S2.MAX_LEVEL;
        }

        // This code is equivalent to computing a floating-point "level"
        // value and rounding up.
<<<<<<< HEAD
        // let exponent = Platform.getExponent(value / ((1 << this.dim()) * this.deriv()));
        const exponent = Platform.getExponent(this.deriv() / value);
        // let level = Math.max(0,
        //     Math.min(S2.MAX_LEVEL, -((exponent - 1) >> (this.dim() - 1))));
        const level = Math.max(0, Math.min(S2.MAX_LEVEL, -(exponent >> (this.dim() - 1))));
=======
        const exponent = S2.exp(value / ((1 << this.dim()) * this.deriv()));
        const level = Math.max(0,
            Math.min(S2.MAX_LEVEL, -((exponent - 1) >> (this.dim() - 1))));
>>>>>>> 1262fdf8
        // assert (level == S2CellId.MAX_LEVEL || getValue(level) <= value);
        // assert (level == 0 || getValue(level - 1) > value);
        return level;
    }

    /**
     * Return the maximum level such that the metric is at least the given
     * value, or zero if there is no such level. For example,
     * S2.kMinWidth.GetMaxLevel(0.1) returns the maximum level such that all
     * cells have a minimum width of 0.1 or larger. The return value is always a
     * valid level.
     */
    public getMaxLevel(value:number /*double*/):number {
        if (value <= 0) {
            return S2.MAX_LEVEL;
        }

        // This code is equivalent to computing a floating-point "level"
        // value and rounding down.
<<<<<<< HEAD
        const exponent = Platform.getExponent(this.deriv() / value);
        const level = Math.max(0, Math.min(S2.MAX_LEVEL, exponent >> (this.dim() - 1)));
=======
        const exponent = S2.exp((1 << this.dim()) * this.deriv() / value);
        const level = Math.max(0,
            Math.min(S2.MAX_LEVEL, ((exponent - 1) >> (this.dim() - 1))));
>>>>>>> 1262fdf8
        // assert (level == 0 || getValue(level) >= value);
        // assert (level == S2CellId.MAX_LEVEL || getValue(level + 1) < value);
        return level;
    }
}<|MERGE_RESOLUTION|>--- conflicted
+++ resolved
@@ -26,12 +26,7 @@
 
     /** Return the value of a metric for cells at the given level. */
     public getValue(level:number):number {
-<<<<<<< HEAD
         return this.deriv() * Math.pow(2, -this.dim() * level)
-=======
-        const scaleFactor = this.dim() * (1 - level);
-        return this.deriv() * (Math.pow(2, scaleFactor));
->>>>>>> 1262fdf8
     }
 
     /**
@@ -58,17 +53,12 @@
 
         // This code is equivalent to computing a floating-point "level"
         // value and rounding up.
-<<<<<<< HEAD
         // let exponent = Platform.getExponent(value / ((1 << this.dim()) * this.deriv()));
         const exponent = Platform.getExponent(this.deriv() / value);
         // let level = Math.max(0,
         //     Math.min(S2.MAX_LEVEL, -((exponent - 1) >> (this.dim() - 1))));
         const level = Math.max(0, Math.min(S2.MAX_LEVEL, -(exponent >> (this.dim() - 1))));
-=======
-        const exponent = S2.exp(value / ((1 << this.dim()) * this.deriv()));
-        const level = Math.max(0,
-            Math.min(S2.MAX_LEVEL, -((exponent - 1) >> (this.dim() - 1))));
->>>>>>> 1262fdf8
+
         // assert (level == S2CellId.MAX_LEVEL || getValue(level) <= value);
         // assert (level == 0 || getValue(level - 1) > value);
         return level;
@@ -88,14 +78,9 @@
 
         // This code is equivalent to computing a floating-point "level"
         // value and rounding down.
-<<<<<<< HEAD
         const exponent = Platform.getExponent(this.deriv() / value);
         const level = Math.max(0, Math.min(S2.MAX_LEVEL, exponent >> (this.dim() - 1)));
-=======
-        const exponent = S2.exp((1 << this.dim()) * this.deriv() / value);
-        const level = Math.max(0,
-            Math.min(S2.MAX_LEVEL, ((exponent - 1) >> (this.dim() - 1))));
->>>>>>> 1262fdf8
+
         // assert (level == 0 || getValue(level) >= value);
         // assert (level == S2CellId.MAX_LEVEL || getValue(level + 1) < value);
         return level;
